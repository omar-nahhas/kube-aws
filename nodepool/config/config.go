--- conflicted
+++ resolved
@@ -184,16 +184,12 @@
 		}
 	}
 
-<<<<<<< HEAD
-	for index, s := range c.Subnets {
-		if s.SubnetLogicalName == "" {
-			s.SubnetLogicalName = fmt.Sprintf("Subnet%d", index)
-		}
-=======
-	// Mark top-level subnets appropriately
-	for _, subnet := range c.Subnets {
-		subnet.TopLevel = true
->>>>>>> b3796506
+	for i, s := range c.Subnets {
+		if s.CustomName == "" {
+			s.CustomName = fmt.Sprintf("Subnet%d", i)
+		}
+		// Mark top-level subnets appropriately
+		s.TopLevel = true
 	}
 
 	c.EtcdInstances = main.EtcdInstances
@@ -215,7 +211,7 @@
 
 	// Populate top-level subnets to model
 	if len(c.Subnets) > 0 && c.WorkerSettings.TopologyPrivate() == false {
-		c.WorkerSettings.Subnets = c.Subnets
+		config.WorkerSettings.Subnets = c.Subnets
 	}
 
 	return &config, nil
