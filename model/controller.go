package model

type Controller struct {
	AutoScalingGroup `yaml:"autoScalingGroup,omitempty"`
<<<<<<< HEAD
	PrivateSubnets   []*PrivateSubnet `yaml:"privateSubnets,omitempty"`
}

func (c Controller) TopologyPrivate() bool {
	return len(c.PrivateSubnets) > 0
=======
}

func (c Controller) LogicalName() string {
	return "Controllers"
>>>>>>> c538e612
}<|MERGE_RESOLUTION|>--- conflicted
+++ resolved
@@ -2,16 +2,13 @@
 
 type Controller struct {
 	AutoScalingGroup `yaml:"autoScalingGroup,omitempty"`
-<<<<<<< HEAD
 	PrivateSubnets   []*PrivateSubnet `yaml:"privateSubnets,omitempty"`
 }
 
 func (c Controller) TopologyPrivate() bool {
 	return len(c.PrivateSubnets) > 0
-=======
 }
 
 func (c Controller) LogicalName() string {
 	return "Controllers"
->>>>>>> c538e612
 }